--- conflicted
+++ resolved
@@ -651,11 +651,7 @@
                     <>
                       <a
                         href="#0"
-<<<<<<< HEAD
-                        className={`block text-gray-800 dark:text-gray-100 truncate transition ${segments.includes('repos') || segments.includes('triage') || segments.includes('chat') || segments.includes('heatmaps') ? '' : 'hover:text-gray-900 dark:hover:text-white'
-=======
                         className={`block text-gray-800 dark:text-gray-100 truncate transition ${segments.includes('repos') || segments.includes('triage') || segments.includes('chat') || segments.includes('assignments') ? '' : 'hover:text-gray-900 dark:hover:text-white'
->>>>>>> 8fe8705e
                           }`}
                         onClick={(e) => {
                           e.preventDefault()
@@ -664,11 +660,7 @@
                       >
                         <div className="flex items-center justify-between">
                           <div className="flex items-center">
-<<<<<<< HEAD
-                            <svg className={`shrink-0 fill-current ${segments.includes('repos') || segments.includes('triage') || segments.includes('chat') || segments.includes('heatmaps') ? 'text-violet-500' : 'text-gray-400 dark:text-gray-500'}`} xmlns="http://www.w3.org/2000/svg" width="16" height="16" viewBox="0 0 16 16">
-=======
                             <svg className={`shrink-0 fill-current ${segments.includes('repos') || segments.includes('triage') || segments.includes('chat') || segments.includes('assignments') ? 'text-violet-500' : 'text-gray-400 dark:text-gray-500'}`} xmlns="http://www.w3.org/2000/svg" width="16" height="16" viewBox="0 0 16 16">
->>>>>>> 8fe8705e
                               <path d="M8 0C3.58 0 0 3.58 0 8s3.58 8 8 8 8-3.58 8-8-3.58-8-8-8zm0 14c-3.31 0-6-2.69-6-6s2.69-6 6-6 6 2.69 6 6-2.69 6-6 6zm-1-9h2v2H7V5zm0 3h2v4H7V8z"/>
                             </svg>
                             <span className="text-sm font-medium ml-4 lg:opacity-0 lg:sidebar-expanded:opacity-100 2xl:opacity-100 duration-200">
